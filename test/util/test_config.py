--- conflicted
+++ resolved
@@ -2,11 +2,7 @@
 import unittest
 from io import StringIO
 import os
-<<<<<<< HEAD
-from typing import Dict
-=======
 from typing import Dict, Tuple
->>>>>>> 6cf6595b
 
 import yaml
 # from yaml.parser import ParserError # needs to be kept for last test, which is still not working properly
@@ -295,11 +291,7 @@
         self.assertEqual({'a': dict(c=25), 'o': 105}, actual_dict)
 
 
-<<<<<<< HEAD
-def _get_config_obj(config_file=None,
-=======
 def _get_config_obj(config_file: Tuple[str, str] = (),
->>>>>>> 6cf6595b
                     input_files=None,
                     input_processor=None,
                     output_dir=None,
@@ -336,8 +328,6 @@
   - z*
 """
 
-<<<<<<< HEAD
-=======
 CONFIG_3_NAME = 'config_3.json'
 CONFIG_4_NAME = 'config_4.json'
 CONFIG_2_FILE_LIST = [(os.path.join(TEMP_PATH_FOR_YAML, CONFIG_3_NAME)),
@@ -348,7 +338,6 @@
  6--
 """
 
->>>>>>> 6cf6595b
 
 def _create_temp_yaml(temp_path_for_yaml, config_file_name, config_yaml):
     if not os.path.exists(TEMP_PATH_FOR_YAML):
@@ -438,12 +427,8 @@
         config_obj = _get_config_obj(output_region='50, 20, 55')
         with self.assertRaises(ValueError) as cm:
             get_config_dict(config_obj)
-<<<<<<< HEAD
-        self.assertEqual("The length of the output region is not 4.The given output region was: '50, 20, 55'",
-=======
         self.assertEqual("The output region must be given as 4 values: <lon_min>,<lat_min>,<lon_max>,<lat_max>, "
                          "but was: '50, 20, 55'",
->>>>>>> 6cf6595b
                          f'{cm.exception}')
 
     def test_output_variables_option(self):
@@ -463,9 +448,6 @@
         with self.assertRaises(ValueError) as cm:
             get_config_dict(config_obj)
         self.assertEqual("all names in output_variables must be non-empty",
-<<<<<<< HEAD
-                         f'{cm.exception}')
-=======
                          f'{cm.exception}')
 
     # This test is still not running correcly, needs to be fixed. TODO: AliceBalfanz
@@ -485,5 +467,4 @@
     #     finally:
     #         if os.path.exists(TEMP_PATH_FOR_YAML):
     #             shutil.rmtree(TEMP_PATH_FOR_YAML)
-    #             print('Successfully removed folder')
->>>>>>> 6cf6595b
+    #             print('Successfully removed folder')