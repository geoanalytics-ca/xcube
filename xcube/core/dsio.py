--- conflicted
+++ resolved
@@ -23,7 +23,7 @@
 import shutil
 import warnings
 from abc import ABCMeta, abstractmethod
-from typing import Any, Callable, Dict, Iterable, List, Optional, Set, Tuple
+from typing import Callable, Dict, Iterable, List, Optional, Set, Tuple, Any
 
 import pandas as pd
 import s3fs
@@ -32,10 +32,10 @@
 import zarr
 
 from xcube.constants import EXTENSION_POINT_DATASET_IOS
-from xcube.constants import FORMAT_NAME_CSV, FORMAT_NAME_MEM, FORMAT_NAME_NETCDF4, FORMAT_NAME_ZARR
+from xcube.constants import FORMAT_NAME_MEM, FORMAT_NAME_NETCDF4, FORMAT_NAME_ZARR, FORMAT_NAME_CSV
 from xcube.core.timeslice import append_time_slice, insert_time_slice, replace_time_slice
 from xcube.core.verify import assert_cube
-from xcube.util.plugin import ExtensionComponent, get_extension_registry
+from xcube.util.plugin import get_extension_registry, ExtensionComponent
 
 
 def open_cube(input_path: str,
@@ -419,18 +419,16 @@
     def read(self, path: str, **kwargs) -> xr.Dataset:
         path_or_store = path
         consolidated = False
+
+        if isinstance(path, str):
+            region_name = None
         mode = 'read'
         root = None
 
         if isinstance(path, str):
-<<<<<<< HEAD
             client_kwargs = {}
             if 'client_kwargs' in kwargs:
                 client_kwargs = kwargs.pop('client_kwargs')
-=======
-            region_name = None
-
->>>>>>> 0720d022
             if 'endpoint_url' in kwargs:
                 client_kwargs['endpoint_url'] = kwargs.pop('endpoint_url')
                 root = path
@@ -438,17 +436,13 @@
                 endpoint_url, root = split_bucket_url(path)
 
             if 'region_name' in kwargs:
-<<<<<<< HEAD
+                region_name = kwargs.pop('region_name')
                 client_kwargs['region_name'] = kwargs.pop('region_name')
 
+            if endpoint_url and root:
             path_or_store, root, client_kwargs = _get_path_or_store(path_or_store, client_kwargs, mode, root)
 
             if 'endpoint_url' in client_kwargs and root is not None:
-=======
-                region_name = kwargs.pop('region_name')
-
-            if endpoint_url and root:
->>>>>>> 0720d022
                 s3 = s3fs.S3FileSystem(anon=True,
                                        client_kwargs=client_kwargs)
                 consolidated = s3.exists(f'{root}/.zmetadata')
@@ -566,7 +560,6 @@
         try:
             os.remove(path)
         except OSError:
-<<<<<<< HEAD
             warnings.warn(f'failed to remove file {path}')
             pass
 
@@ -585,8 +578,7 @@
                 client_kwargs[credential_i] = credential_i_value
         except KeyError:
             pass
-
-    if client_kwargs is not None:
+   if client_kwargs is not None:
         if 'aws_access_key_id' in client_kwargs and 'aws_secret_access_key' in client_kwargs:
             anon_mode = False
     if path.startswith("https://") or path.startswith("http://"):
@@ -605,9 +597,6 @@
                                client_kwargs=client_kwargs)
         path_or_store = s3fs.S3Map(root=root, s3=s3, check=False)
     return path_or_store, root, client_kwargs
-=======
-            warnings.warn(f"failed to remove file {path}")
-            pass
 
 
 def split_bucket_url(path: str):
@@ -624,4 +613,3 @@
         return endpoint_url, root
     else:
         return None, path
->>>>>>> 0720d022
