[![Build Status](https://travis-ci.com/dcs4cop/xcube.svg?branch=master)](https://travis-ci.com/dcs4cop/xcube)
[![codecov](https://codecov.io/gh/dcs4cop/xcube/branch/master/graph/badge.svg)](https://codecov.io/gh/dcs4cop/xcube)


# xcube

Data cubes with [xarray](http://xarray.pydata.org/).

# Table of Contents

- [Installation](#installation)
- [Developer Guide](#developer-guide)
- [User Guide](#user-guide)
- [Docker](#docker)
- [Tools](#tools)
  - [`xcube` Command Line Interface](#xcube-command-line-interface)
  - [`xcube chunk`](#xcube-chunk)
  - [`xcube dump`](#xcube-dump)
  - [`xcube extract`](#xcube-extract)
  - [`xcube gen`](#xcube-gen)
  - [`xcube grid`](#xcube-grid)
  - [`xcube level`](#xcube-level)
  - [`xcube optimize`](#xcube-optimize)
  - [`xcube prune`](#xcube-prune)
  - [`xcube resample`](#xcube-resample)
  - [`xcube serve`](#xcube-serve)
  - [`xcube vars2dim`](#xcube-vars2dim)
  - [`xcube verify`](#xcube-verify)


# Installation

First
    
    $ git clone https://github.com/dcs4cop/xcube.git
    $ cd xcube
    $ conda env create
    
Then
    
    $ activate xcube
    $ python setup.py develop

Update
    
    $ activate xcube
    $ git pull --force
    $ python setup.py develop
    
    
Run tests

    $ pytest
    
with coverage

    $ pytest --cov=xcube

with [coverage report](https://pytest-cov.readthedocs.io/en/latest/reporting.html) in HTML

    $ pytest --cov-report html --cov=xcube

# Developer Guide

...is [here](docs/DEV-GUIDE.md).

# User Guide

A user guide is currently under development, a quickstart on how to generate data cubes can be found [here](docs/quickstart.md).

# Docker

To start a demo using docker use the following commands

    $ docker build -t [your name] .
    $ docker run -d -p [host port]:8000 [your name]
    
**Example:**

    $  docker build -t xcube:0.1.0dev6 .
    $  docker run -d -p 8001:8000 xcube:0.1.0dev6
    $  docker ps

**Docker TODOs:** 

* automatically build images on quay.io 
  and then use a xcube-services ```docker-compose.yml``` configuration.

# Tools

## `xcube` Command Line Interface

    $ xcube --help
    Usage: xcube [OPTIONS] COMMAND [ARGS]...
    
    Xcube Toolkit
    
    Options:
      --version                Show the version and exit.
      --traceback              Enable tracing back errors by dumping the Python
                               call stack. Pass as very first option to also trace
                               back error during command-line validation.

      --scheduler <scheduler>  Enable distributed computing using the Dask
                               scheduler identified by <scheduler>. <scheduler>
                               can have the form <address>?<keyword>=<value>,...
                               where <address> is <host> or <host>:<port> and
                               specifies the scheduler's address in your network.
                               For more information on distributed computing using
                               Dask, refer to http://distributed.dask.org/. Pairs
                               of <keyword>=<value> are passed to the Dask client.
                               Refer to http://distributed.dask.org/en/latest/api.
                               html#distributed.Client
      --help                   Show this message and exit.

    Commands:
      chunk     (Re-)chunk dataset.
      dump      Dump contents of a dataset.
      extract   Extract cube time series.
      gen       Generate data cube.
      grid      Find spatial data cube resolutions and adjust bounding boxes.
      level     Generate multi-resolution levels.
      prune     Delete empty chunks.
      resample  Resample data along the time dimension.
      serve     Serve data cubes via web service.
      vars2dim  Convert cube variables into new dimension.
      verify    Perform cube verification.

    

## `xcube chunk`

(Re-)chunk dataset.

    $ xcube chunk --help
    Usage: xcube chunk [OPTIONS] <input> <output>
    
      (Re-)chunk dataset. Changes the external chunking of all variables of
      <input> according to <chunks> and writes the result to <output>.
    
    Options:
      -f, --format <format>  Format of the output. If not given, guessed from
                             <output>.
      -p, --params <params>  Parameters specific for the output format. Comma-
                             separated list of <key>=<value> pairs.
      -c, --chunks <chunks>  Chunk sizes for each dimension. Comma-separated list
                             of <dim>=<size> pairs, e.g. "time=1,lat=270,lon=270"
      --help                 Show this message and exit.


Example:

    $ xcube chunk input_not_chunked.zarr output_rechunked.zarr --chunks "time=1,lat=270,lon=270"

## `xcube dump`

Dump contents of a dataset.

    $ xcube dump --help
    Usage: xcube dump [OPTIONS] <path>
    
    Dump contents of a dataset.
    
    optional arguments:
      --help                Show this help message and exit
      --variable, -v        Name of a variable (multiple allowed).
      --encoding, -e        Dump also variable encoding information.


Example:

    $ xcube dump xcube_cube.zarr 

## `xcube extract`

Extract cube points.

    $ xcube dump --help
    Usage: xcube extract [OPTIONS] CUBE POINTS

      Extract cube points.

      Extracts data cells from CUBE at coordinates given in each POINTS record
      and writes the resulting values to given output path and format.

      <points> must be a CSV file that provides at least the columns "lon",
      "lat", and "time". The "lon" and "lat" columns provide a point's location
      in decimal degrees. The "time" column provides a point's date or date-
      time. Its format should preferably be ISO, but other formats may work as
      well.

    Options:
      -o, --output TEXT             Output file. If omitted, output is written to
                                    stdout.
      -f, --format [csv|json|xlsx]  Output format. Currently, only 'csv' is
                                    supported.
      -C, --coords                  Include cube cell coordinates in output.
      -B, --bounds                  Include cube cell coordinate boundaries (if
                                    any) in output.
      -I, --indexes                 Include cube cell indexes in output.
      -R, --refs                    Include point values as reference in output.
      --help                        Show this message and exit.


Example:  
    
    $ xcube extract xcube_cube.zarr point_data.csv -CBIR
    
    
## `xcube gen`

Generate data cube.

    $ xcube gen --help
    Usage: xcube gen [OPTIONS] [INPUTS]...

      Generate data cube. Data cubes may be created in one go or successively in
      append mode, input by input. The input paths may be one or more input
      files or a pattern that may contain wildcards '?', '*', and '**'. The
      input paths can also be passed as lines of a text file. To do so, provide
      exactly one input file with ".txt" extension which contains the actual
      input paths to be used.

    Options:
<<<<<<< HEAD
        -p, --proc []                   Input processor type name. The choices as
=======
      -p, --proc []                   Input processor type name. The choices as
>>>>>>> e702f7d7
                                      input processor and additional information
                                      about input processors  can be accessed by
                                      calling xcube gen --info . Defaults to
                                      "default" - the default input processor that
                                      can deal with most common datasets
                                      conforming with the CF conventions.
<<<<<<< HEAD
        -c, --config TEXT               Data cube configuration file in YAML format.
=======
      -c, --config TEXT               Data cube configuration file in YAML format.
>>>>>>> e702f7d7
                                      More than one config input file is
                                      allowed.When passing several config files,
                                      they are merged considering the order passed
                                      via command line.
<<<<<<< HEAD
        -o, --output TEXT               Output path. Defaults to 'out.zarr'
        -f, --format [csv|mem|netcdf4|zarr]
=======
      -o, --output TEXT               Output path. Defaults to 'out.zarr'
      -f, --format [csv|mem|netcdf4|zarr]
>>>>>>> e702f7d7
                                      Output format. The choices for the output
                                      format are: ['csv', 'mem', 'netcdf4',
                                      'zarr']. Additional information about output
                                      formats can be accessed by calling xcube gen
                                      --info. If omitted, the format will be
                                      guessed from the given output path.
<<<<<<< HEAD
        -s, --size TEXT                 Output size in pixels using format
                                      "<width>,<height>".
        -r, --region TEXT               Output region using format "<lon-min>,<lat-
                                      min>,<lon-max>,<lat-max>"
        -v, --variables, --vars TEXT    Variables to be included in output. Comma-
                                      separated list of names which may contain
                                      wildcard characters "*" and "?".
        --resampling [Nearest|Bilinear|Cubic|CubicSpline|Lanczos|Average|Min|Max|Median|Mode|Q1|Q3]
=======
      -s, --size TEXT                 Output size in pixels using format
                                      "<width>,<height>".
      -r, --region TEXT               Output region using format "<lon-min>,<lat-
                                      min>,<lon-max>,<lat-max>"
      -v, --variables, --vars TEXT    Variables to be included in output. Comma-
                                      separated list of names which may contain
                                      wildcard characters "*" and "?".
      --resampling [Nearest|Bilinear|Cubic|CubicSpline|Lanczos|Average|Min|Max|Median|Mode|Q1|Q3]
>>>>>>> e702f7d7
                                      Fallback spatial resampling algorithm to be
                                      used for all variables. Defaults to
                                      'Nearest'. The choices for the resampling
                                      algorithm are: dict_keys(['Nearest',
                                      'Bilinear', 'Cubic', 'CubicSpline',
                                      'Lanczos', 'Average', 'Min', 'Max',
                                      'Median', 'Mode', 'Q1', 'Q3'])
<<<<<<< HEAD
        -a, --append                    Append successive outputs.
        --sort                          The input file list will be sorted before
                                      creating the data cube. If --sort parameter
                                      is not passed, order of input list will be
                                      kept.
        -i, --info                      Displays additional information about format
                                      options or about input processors.
        --dry_run                       Just read and process inputs, but don't
                                      produce any outputs.
        --help                          Show this message and exit.

=======
      -a, --append                    Deprecated. The command will now always
                                      create, insert, replace, or append input
                                      slices.
      --prof                          Collect profiling information and dump
                                      results after processing.
      --sort                          The input file list will be sorted before
                                      creating the data cube. If --sort parameter
                                      is not passed, order of input list will be
                                      kept.
      -i, --info                      Displays additional information about format
                                      options or about input processors.
      --dry_run                       Just read and process inputs, but don't
                                      produce any outputs.
      --help                          Show this message and exit.
>>>>>>> e702f7d7

Below is the `xcube gen --info` call with 5 input processors installed via plugins.

    $ xcube gen --info
    input processors to be used with option --proc:
      default                           Single-scene NetCDF/CF inputs in xcube standard format
      rbins-seviri-highroc-scene-l2     RBINS SEVIRI HIGHROC single-scene Level-2 NetCDF inputs 
      rbins-seviri-highroc-daily-l2     RBINS SEVIRI HIGHROC daily Level-2 NetCDF inputs
      snap-olci-highroc-l2              SNAP Sentinel-3 OLCI HIGHROC Level-2 NetCDF inputs
      snap-olci-cyanoalert-l2           SNAP Sentinel-3 OLCI CyanoAlert Level-2 NetCDF inputs
      vito-s2plus-l2                    VITO Sentinel-2 Plus Level 2 NetCDF inputs
      
    For more input processors use existing "xcube-gen-..." plugins from the github organisation DCS4COP or write own plugin.
    
    
    output formats to be used with option --format:
      csv                     (*.csv)       CSV file format
      mem                     (*.mem)       In-memory dataset I/O
      netcdf4                 (*.nc)        NetCDF-4 file format
      zarr                    (*.zarr)      Zarr file format (http://zarr.readthedocs.io)
    

Example:

    $ xcube gen -a -s 2000,1000 -r 0,50,5,52.5 -v conc_chl,conc_tsm,kd489,c2rcc_flags,quality_flags -n hiroc-cube -t -p default D:\OneDrive\BC\EOData\HIGHROC\2017\01\*.nc

Available xcube input processors within xcube's organisation:
* [xcube-gen-rbins](https://github.com/dcs4cop/xcube-gen-rbins)
* [xcube-gen-bc](https://github.com/dcs4cop/xcube-gen-bc)
* [xcube-gen-vito](https://github.com/dcs4cop/xcube-gen-vito)


## `xcube grid`
[TODO] - need major revision, examples not working anymore! Help needed

Find spatial data cube resolutions and adjust bounding boxes.

    $ xcube grid --help
    Usage: xcube grid [OPTIONS] COMMAND [ARGS]...
    
      Find spatial data cube resolutions and adjust bounding boxes.
    
      We find suitable resolutions with respect to a possibly regional fixed
      Earth grid and adjust regional spatial bounding boxes to that grid. We
      also try to select the resolutions such that they are taken from a certain
      level of a multi-resolution pyramid whose level resolutions increase by a
      factor of two.
    
      The graticule at a given resolution level L within the grid is given by
    
          RES(L) = COVERAGE * HEIGHT(L)
          HEIGHT(L) = HEIGHT_0 * 2 ^ L
          LON(L, I) = LON_MIN + I * HEIGHT_0 * RES(L)
          LAT(L, J) = LAT_MIN + J * HEIGHT_0 * RES(L)
    
      With
    
          RES:      Grid resolution in degrees.
          HEIGHT:   Number of vertical grid cells for given level
          HEIGHT_0: Number of vertical grid cells at lowest resolution level.
    
      Let WIDTH and HEIGHT be the number of horizontal and vertical grid cells
      of a global grid at a certain LEVEL with WIDTH * RES = 360 and HEIGHT *
      RES = 180, then we also force HEIGHT = TILE * 2 ^ LEVEL.
    
    Options:
      --help  Show this message and exit.
    
    Commands:
      abox    Adjust a bounding box to a fixed Earth grid.
      levels  List levels for a resolution or a tile size.
      res     List resolutions close to a target resolution.

    
Example: Find suitable target resolution for a ~300m (Sentinel 3 OLCI FR resolution) 
fixed Earth grid within a deviation of 5%.

    $ xcube grid res 300m -d 5%
    
    TILE    LEVEL   HEIGHT  INV_RES RES (deg)       RES (m), DELTA_RES (%)
    540     7       69120   384     0.0026041666666666665   289.9   -3.4
    4140    4       66240   368     0.002717391304347826    302.5   0.8
    8100    3       64800   360     0.002777777777777778    309.2   3.1
    ...
    
289.9m is close enough and provides 7 resolution levels, which is good. Its inverse resolution is 384,
which is the fixed Earth grid identifier.

We want to see if the resolution pyramid also supports a resolution close to 10m 
(Sentinel 2 MSI resolution).

    $ xcube grid levels 384 -m 6
    LEVEL   HEIGHT  INV_RES RES (deg)       RES (m)
    0       540     3       0.3333333333333333      37106.5
    1       1080    6       0.16666666666666666     18553.2
    2       2160    12      0.08333333333333333     9276.6
    ...
    11      1105920 6144    0.00016276041666666666  18.1
    12      2211840 12288   8.138020833333333e-05   9.1
    13      4423680 24576   4.0690104166666664e-05  4.5

This indicates we have a resolution of 9.1m at level 12.

Lets assume we have data cube region with longitude from 0 to 5 degrees
and latitudes from 50 to 52.5 degrees. What is the adjusted bounding box 
on a fixed Earth grid with the inverse resolution 384?

    $ xcube grid abox  0,50,5,52.5  384
     
    Orig. box coord. = 0.0,50.0,5.0,52.5
    Adj. box coord.  = 0.0,49.21875,5.625,53.4375
    Orig. box WKT    = POLYGON ((0.0 50.0, 5.0 50.0, 5.0 52.5, 0.0 52.5, 0.0 50.0))
    Adj. box WKT     = POLYGON ((0.0 49.21875, 5.625 49.21875, 5.625 53.4375, 0.0 53.4375, 0.0 49.21875))
    Grid size  = 2160 x 1620 cells
    with
      TILE      = 540
      LEVEL     = 7
      INV_RES   = 384
      RES (deg) = 0.0026041666666666665
      RES (m)   = 289.89450727414993

    
Note, to check bounding box WKTs, you can use the 
handy tool [Wicket](https://arthur-e.github.io/Wicket/sandbox-gmaps3.html).
     
## `xcube gen`

    $ xcube gen --help
    Usage: xcube gen [OPTIONS] [INPUTS]...
    
      Generate data cube. Data cubes may be created in one go or successively in
      append mode, input by input. The input paths may be one or more input
      files or a pattern that may contain wildcards '?', '*', and '**'. The
      input paths can also be passed as lines of a text file. To do so, provide
      exactly one input file with ".txt" extension which contains the actual
      input paths to be used.
    
    Options:
      -p, --proc []                   Input processor type name. The choices as
                                      input processor and additional information
                                      about input processors  can be accessed by
                                      calling xcube gen --info . Defaults to
                                      "default" - the default input processor that
                                      can deal with most common datasets
                                      conforming with the CF conventions.
      -c, --config TEXT               Data cube configuration file in YAML format.
                                      More than one config input file is
                                      allowed.When passing several config files,
                                      they are merged considering the order passed
                                      via command line.
      -o, --output TEXT               Output path. Defaults to 'out.zarr'
      -f, --format [csv|mem|netcdf4|zarr]
                                      Output format. The choices for the output
                                      format are: ['csv', 'mem', 'netcdf4',
                                      'zarr']. Additional information about output
                                      formats can be accessed by calling xcube gen
                                      --info. If omitted, the format will be
                                      guessed from the given output path.
      -s, --size TEXT                 Output size in pixels using format
                                      "<width>,<height>".
      -r, --region TEXT               Output region using format "<lon-min>,<lat-
                                      min>,<lon-max>,<lat-max>"
      -v, --variables, --vars TEXT    Variables to be included in output. Comma-
                                      separated list of names which may contain
                                      wildcard characters "*" and "?".
      --resampling [Nearest|Bilinear|Cubic|CubicSpline|Lanczos|Average|Min|Max|Median|Mode|Q1|Q3]
                                      Fallback spatial resampling algorithm to be
                                      used for all variables. Defaults to
                                      'Nearest'. The choices for the resampling
                                      algorithm are: dict_keys(['Nearest',
                                      'Bilinear', 'Cubic', 'CubicSpline',
                                      'Lanczos', 'Average', 'Min', 'Max',
                                      'Median', 'Mode', 'Q1', 'Q3'])
      -a, --append                    Append successive outputs.
      --sort                          The input file list will be sorted before
                                      creating the data cube. If --sort parameter
                                      is not passed, order of input list will be
                                      kept.
      -i, --info                      Displays additional information about format
                                      options or about input processors.
      --dry_run                       Just read and process inputs, but don't
                                      produce any outputs.
      --help                          Show this message and exit.


    $ xcube gen --info
    input processors to be used with option --proc:
      default                           Single-scene NetCDF/CF inputs in xcube standard format
      rbins-seviri-highroc-scene-l2     RBINS SEVIRI HIGHROC single-scene Level-2 NetCDF inputs
      rbins-seviri-highroc-daily-l2     RBINS SEVIRI HIGHROC daily Level-2 NetCDF inputs
      snap-olci-highroc-l2              SNAP Sentinel-3 OLCI HIGHROC Level-2 NetCDF inputs
      snap-olci-cyanoalert-l2           SNAP Sentinel-3 OLCI CyanoAlert Level-2 NetCDF inputs
      vito-s2plus-l2                    VITO Sentinel-2 Plus Level 2 NetCDF inputs
    
    
    output formats to be used with option --format:
      csv                     (*.csv)       CSV file format
      mem                     (*.mem)       In-memory dataset I/O
      netcdf4                 (*.nc)        NetCDF-4 file format
      zarr                    (*.zarr)      Zarr file format (http://zarr.readthedocs.io)
    

Example:

__Caution:__ Parameter for passing the input processor via the command line interface is not working at the moment, 
this is a [known issue](https://github.com/dcs4cop/xcube/issues/120). __Workaround:__ `xcube gen` is functioning when using a config 
file, which includes the specification of the input processor. An example config file can be found 
[here](examples/gen/config_files/dcs4cop-gen_BC_config_CMEMS.yml).
    
    $ xcube gen  examples/gen/data/*.nc -p default -a -s 10240,5632 -r -16.0,48.0,10.666666666666666,62.666666666666664 -v analysed_sst -o CMEMS_demo_cube.zarr 

## `xcube level`

Generate multi-resolution levels.

    $ xcube level --help
    Usage: xcube level [OPTIONS] <input>
    
      Generate multi-resolution levels. Transform the given dataset by <input>
      into the levels of a multi-level pyramid with spatial resolution
      decreasing by a factor of two in both spatial dimensions and write the
      result to directory <output>.
    
    Options:
      -o, --output <output>           Output directory. If omitted,
                                      "<input>.levels" will be used.
      -l, --link                      Link the <input> instead of converting it to
                                      a level zero dataset. Use with care, as the
                                      <input>'s internal spatial chunk sizes may
                                      be inappropriate for imaging purposes.
      -t, --tile-size <tile-size>     Tile size, given as single integer number or
                                      as <tile-width>,<tile-height>. If omitted,
                                      the tile size will be derived from the
                                      <input>'s internal spatial chunk sizes. If
                                      the <input> is not chunked, tile size will
                                      be 512.
      -n, --num-levels-max <num-levels-max>
                                      Maximum number of levels to generate. If not
                                      given, the number of levels will be derived
                                      from spatial dimension and tile sizes.
      --help                          Show this message and exit.

    
Example:

    $ xcube level -l -t 720 data/cubes/test-cube.zarr

## `xcube optimize`

Optimize data cube for faster access.

    $ xcube optimize --help
    Usage: xcube optimize [OPTIONS] INPUT
    
      Optimize data cube for faster access.
    
      Reduces the number of metadata and coordinate data files in data cube
      given by INPUT. Consolidated cubes open much faster especially from remote
      locations, e.g. in object storage, because obviously much less HTTP
      requests are required to fetch initial cube meta information. That is, it
      merges all metadata files into a single top-level JSON file ".zmetadata".
      Optionally, it removes any chunking of coordinate variables so they
      comprise a single binary data file instead of one file per data chunk. The
      primary usage of this command is to optimize data cubes for cloud object
      storage. The command currently works only for data cubes using ZARR
      format.
    
    Options:
      -o, --output TEXT  Output path. The placeholder "<built-in function input>"
                         will be replaced by the input's filename without
                         extension (such as ".zarr"). Defaults to
                         "{input}-optimized.zarr".
      -I, --in-place     Optimize cube in place. Ignores output path.
      -C, --coords       Also optimize coordinate variables by converting any
                         chunked arrays into single, non-chunked, contiguous
                         arrays.
      --help             Show this message and exit.

Examples:

Write an cube with consolidated metadata to `cube-optimized.zarr`:

    $ xcube optimize ./cube.zarr
    
Write an optimized cube with consolidated metadata and consolidated coordinate variables to `optimized/cube.zarr`
(directory `optimized` must exist):

    $ xcube optimize -C -o ./optimized/cube.zarr ./cube.zarr
    
Optimize a cube in-place with consolidated metadata and consolidated coordinate variables:

    $ xcube optimize -IC ./cube.zarr


## `xcube prune`

Delete empty chunks.

    $ xcube prune --help
    Usage: xcube prune [OPTIONS] INPUT
    
      Delete empty chunks. Deletes all block files associated with empty (NaN-
      only) chunks in given INPUT cube, which must have ZARR format.
    
    Options:
      --dry-run  Just read and process input, but don't produce any outputs.
      --help     Show this message and exit.



## `xcube vars2dim`

Convert cube variables into new dimension.

    $ xcube vars2dim --help
    Usage: xcube vars2dim [OPTIONS] <cube>
    
      Convert cube variables into new dimension. Moves all variables of <cube>
      into into a single new variable <var-name> with a new dimension <dim-name>
      and writes the results to <output>.
    
    Options:
      -d, --dim_name <dim-name>  Name of the new dimension into variables.
                                 Defaults to "var".
      -v, --var_name <var-name>  Name of the new variable that includes all
                                 variables. Defaults to "data".
      -o, --output <output>      Output file.
      -f, --format <format>      Format of the output. If not given, guessed from
                                 <output>.
      --help                     Show this message and exit.


## `xcube resample`

Resample data along the time dimension.

    $ xcube resample --help
    Usage: xcube resample [OPTIONS] INPUT
    
      Resample data along the time dimension.
    
    Options:
      -c, --config TEXT               Data cube configuration file in YAML format.
                                      More than one config input file is
                                      allowed.When passing several config files,
                                      they are merged considering the order passed
                                      via command line.
      -o, --output TEXT               Output path.
      -f, --format [zarr|netcdf4|mem]
                                      Output format. If omitted, format will be
                                      guessed from output path.
      --variables, --vars TEXT        Comma-separated list of names of variables
                                      to be included.
      -M, --method TEXT               Temporal resampling method. Available
                                      downsampling methods are 'count', 'first',
                                      'last', 'min', 'max', 'sum', 'prod', 'mean',
                                      'median', 'std', 'var', the upsampling
                                      methods are 'asfreq', 'ffill', 'bfill',
                                      'pad', 'nearest', 'interpolate'. If the
                                      upsampling method is 'interpolate', the
                                      option '--kind' will be used, if given.
                                      Other upsampling methods that select
                                      existing values honour the '--tolerance'
                                      option. Defaults to 'mean'.
      -F, --frequency TEXT            Temporal aggregation frequency. Use format
                                      "<count><offset>" where <offset> is one of
                                      'H', 'D', 'W', 'M', 'Q', 'Y'. Defaults to
                                      '1D'.
      -O, --offset TEXT               Offset used to adjust the resampled time
                                      labels. Uses same syntax as frequency. Some
                                      Pandas date offset strings are supported as
                                      well.
      -B, --base INTEGER              For frequencies that evenly subdivide 1 day,
                                      the origin of the aggregated intervals. For
                                      example, for '24H' frequency, base could
                                      range from 0 through 23. Defaults to 0.
      -K, --kind TEXT                 Interpolation kind which will be used if
                                      upsampling method is 'interpolation'. May be
                                      one of 'zero', 'slinear', 'quadratic',
                                      'cubic', 'linear', 'nearest', 'previous',
                                      'next' where 'zero', 'slinear', 'quadratic',
                                      'cubic' refer to a spline interpolation of
                                      zeroth, first, second or third order;
                                      'previous' and 'next' simply return the
                                      previous or next value of the point. For
                                      more info refer to
                                      scipy.interpolate.interp1d(). Defaults to
                                      'linear'.
      -T, --tolerance TEXT            Tolerance for selective upsampling methods.
                                      Uses same syntax as frequency. If the time
                                      delta exceeds the tolerance, fill values
                                      (NaN) will be used. Defaults to the given
                                      frequency.
      --dry-run                       Just read and process inputs, but don't
                                      produce any outputs.
      --help                          Show this message and exit.

Upsampling example:

    xcube resample --vars conc_chl,conc_tsm -F 12H -T 6H -M interpolation -K linear examples/serve/demo/cube.nc

Downsampling example:

    xcube resample --vars conc_chl,conc_tsm -F 3D -M mean -M std -M count examples/serve/demo/cube.nc

## `xcube serve`

Serve data cubes via web service. 

    $ xcube serve --help
    Usage: xcube serve [OPTIONS] CUBE...
    
      Serve data cubes via web service.
    
      Serves data cubes by a RESTful API and a OGC WMTS 1.0 RESTful and KVP
      interface. The RESTful API documentation can be found at
      https://app.swaggerhub.com/apis/bcdev/xcube-server.
    
    Options:
      -a, --address ADDRESS  Service address. Defaults to 'localhost'.
      -p, --port PORT        Port number where the service will listen on.
                             Defaults to 8080.
      --prefix PREFIX        Service URL prefix. May contain template patterns
                             such as "${version}" or "${name}". For example
                             "${name}/api/${version}".
      -u, --update PERIOD    Service will update after given seconds of
                             inactivity. Zero or a negative value will disable
                             update checks. Defaults to 2.0.
      -S, --styles STYLES    Color mapping styles for variables. Used only, if one
                             or more CUBE arguments are provided and CONFIG is not
                             given. Comma-separated list with elements of the form
                             <var>=(<vmin>,<vmax>) or
                             <var>=(<vmin>,<vmax>,"<cmap>")
      -c, --config CONFIG    Use datasets configuration file CONFIG. Cannot be
                             used if CUBES are provided.
      --tilecache SIZE       In-memory tile cache size in bytes. Unit suffixes
                             'K', 'M', 'G' may be used. Defaults to '512M'. The
                             special value 'OFF' disables tile caching.
      --tilemode MODE        Tile computation mode. This is an internal option
                             used to switch between different tile computation
                             implementations. Defaults to 0.
      -s, --show             Run viewer app. Requires setting the environment
                             variable XCUBE_VIEWER_PATH to a valid xcube-viewer
                             deployment or build directory. Refer to
                             https://github.com/dcs4cop/xcube-viewer for more
                             information.
      -v, --verbose          Delegate logging to the console (stderr).
      --traceperf            Print performance diagnostics (stdout).
      --help                 Show this message and exit.


### Objective

The `xcube serve` is a light-weight web server that provides various services based on 
xcube data cubes:

* Catalogue services to query for datasets and their variables and dimensions, and feature collections. 
* Tile map service, with some OGC WMTS 1.0 compatibility (REST and KVP APIs)
* Dataset services to extract subsets like time-series and profiles for e.g. JS clients 

Find its API description [here](https://app.swaggerhub.com/apis-docs/bcdev/xcube-server). 

xcube datasets are any datasets that 

* that comply to [Unidata's CDM](https://www.unidata.ucar.edu/software/thredds/v4.3/netcdf-java/CDM/) and to the [CF Conventions](http://cfconventions.org/); 
* that can be opened with the [xarray](https://xarray.pydata.org/en/stable/) Python library;
* that have variables that have at least the dimensions and shape (`time`, `lat`, `lon`), in exactly this order; 
* that have 1D-coordinate variables corresponding to the dimensions;
* that have their spatial grid defined in the WGS84 (`EPSG:4326`) coordinate reference system.

The Xcube server supports local NetCDF files or local or remote [Zarr](https://zarr.readthedocs.io/en/stable/) directories.
Remote Zarr directories must be stored in publicly accessible, AWS S3 compatible 
object storage (OBS).

As an example, here is the [configuration of the demo server](https://github.com/dcs4cop/xcube/blob/master/examples/serve/demo/config.yml).

### OGC WMTS compatibility

The Xcube server implements the RESTful and KVP architectural styles
of the [OGC WMTS 1.0.0 specification](http://www.opengeospatial.org/standards/wmts).

The following operations are supported:

* **GetCapabilities**: `/xcube/wmts/1.0.0/WMTSCapabilities.xml`
* **GetTile**: `/xcube/wmts/1.0.0/tile/{DatasetName}/{VarName}/{TileMatrix}/{TileCol}/{TileRow}.png`
* **GetFeatureInfo**: *in progress*

### Explore API of existing xcube-servers

To explore the API of existing xcube-servers go to the [SwaggerHub of bcdev](https://app.swaggerhub.com/apis/bcdev/xcube-server/0.1.0.dev6).
The SwaggerHub allows to choose the xcube-server project and therefore the datasets which are used for the exploration. 

### Run the demo

#### Server

To run the server on default port 8080 using the demo configuration:

    $ xcube serve -v -c examples/serve/demo/config.yml

To run the server using a particular data cube path and styling information for a variable:

    $ xcube serve --styles conc_chl=(0,20,"viridis") /path/to/my/chl-cube.zarr

Test it:

* Datasets (Data Cubes):
    * [Get datasets](http://localhost:8080/datasets)
    * [Get dataset details](http://localhost:8080/datasets/local)
    * [Get dataset coordinates](http://localhost:8080/datasets/local/coords/time)
* Color bars:
    * [Get color bars](http://localhost:8080/colorbars)
    * [Get color bars (HTML)](http://localhost:8080/colorbars.html)
* WMTS:
    * [Get WMTS KVP Capabilities (XML)](http://localhost:8080/wmts/kvp?Service=WMTS&Request=GetCapabilities)
    * [Get WMTS KVP local tile (PNG)](http://localhost:8080/wmts/kvp?Service=WMTS&Request=GetTile&Version=1.0.0&Layer=local.conc_chl&TileMatrix=0&TileRow=0&TileCol=0&Format=image/png)
    * [Get WMTS KVP remote tile (PNG)](http://localhost:8080/wmts/kvp?Service=WMTS&Request=GetTile&Version=1.0.0&Layer=remote.conc_chl&TileMatrix=0&TileRow=0&TileCol=0&Format=image/png)
    * [Get WMTS REST Capabilities (XML)](http://localhost:8080/wmts/1.0.0/WMTSCapabilities.xml)
    * [Get WMTS REST local tile (PNG)](http://localhost:8080/wmts/1.0.0/tile/local/conc_chl/0/0/1.png)
    * [Get WMTS REST remote tile (PNG)](http://localhost:8080/wmts/1.0.0/tile/remote/conc_chl/0/0/1.png)
* Tiles
    * [Get tile (PNG)](http://localhost:8080/datasets/local/vars/conc_chl/tiles/0/1/0.png)
    * [Get tile grid for OpenLayers 4.x](http://localhost:8080/datasets/local/vars/conc_chl/tilegrid?tiles=ol4)
    * [Get tile grid for Cesium 1.x](http://localhost:8080/datasets/local/vars/conc_chl/tilegrid?tiles=cesium)
    * [Get legend for layer (PNG)](http://localhost:8080/datasets/local/vars/conc_chl/legend.png)
* Time series service (preliminary & unstable, will likely change soon)
    * [Get time stamps per dataset](http://localhost:8080/ts)
    * [Get time series for single point](http://localhost:8080/ts/local/conc_chl/point?lat=51.4&lon=2.1&startDate=2017-01-15&endDate=2017-01-29)
* Places service (preliminary & unstable, will likely change soon)
    * [Get all features](http://localhost:8080/places/all)
    * [Get all features of collection "inside-cube"](http://localhost:8080/features/inside-cube)
    * [Get all features for dataset "local"](http://localhost:8080/places/all/local)
    * [Get all features of collection "inside-cube" for dataset "local"](http://localhost:8080/places/inside-cube/local)


#### Clients

There are example HTML pages for some tile server clients. They need to be run in 
a web server. If you don't have one, you can use Node's `httpserver`:

    $ npm install -g httpserver
    
After starting both the xcube server and web server, e.g. on port 9090

    $ httpserver -d -p 9090

you can run the client demos by following their links given below.
    
   
##### OpenLayers

[OpenLayers 4 Demo](http://localhost:9090/examples/serve/demo/index-ol4.html)
[OpenLayers 4 Demo with WMTS](http://localhost:9090/examples/serve/demo/index-ol4-wmts.html)

##### Cesium

To run the [Cesium Demo](http://localhost:9090/examples/serve/demo/index-cesium.html) first
[download Cesium](https://cesiumjs.org/downloads/) and unpack the zip
into the `xcube-server` source directory so that there exists an 
`./Cesium-<version>` sub-directory. You may have to adapt the Cesium version number 
in the [demo's HTML file](https://github.com/dcs4cop/xcube/blob/master/examples/serve/demo/index-cesium.html).

### Xcube server TODOs:

* Bug/Performance: ServiceContext.dataset_cache uses dataset names as ID, but actually, caching of *open* datasets 
  should be based on *same* dataset sources, namely given the local file path or the remote URL.
  There may be different identifiers that have the same path!
* Bug/Performance: /xcube/wmts/1.0.0/WMTSCapabilities.xml slow for ZARR data cubes in OTC's object storage.
  15 seconds for first call - investigate and e.g. cache.
* Performance: After some period check if datasets haven't been used for a long time - close them and remove from cache.
* Feature: WMTS GetFeatureInfo
* Feature: collect Path entry of any Dataset and observe if the file are modified, if so remove dataset from cache
  to force its reopening.


## `xcube verify`

Perform cube verification.

    Usage: xcube verify [OPTIONS] INPUT
    
      Perform cube verification.
    
      The tool verifies that INPUT
      * defines the dimensions "time", "lat", "lon";
      * has corresponding "time", "lat", "lon" coordinate variables and that they
        are valid, e.g. 1-D, non-empty, using correct units;
      * has valid  bounds variables for "time", "lat", "lon" coordinate
        variables, if any;
      * has any data variables and that they are valid, e.g. min. 3-D, all have
        same dimensions, have at least dimensions "time", "lat", "lon".
    
      If INPUT is a valid data cube, the tool returns exit code 0. Otherwise a
      violation report is written to stdout and the tool returns exit code 3.
    
    Options:
      --help  Show this message and exit.<|MERGE_RESOLUTION|>--- conflicted
+++ resolved
@@ -222,49 +222,26 @@
       input paths to be used.
 
     Options:
-<<<<<<< HEAD
-        -p, --proc []                   Input processor type name. The choices as
-=======
       -p, --proc []                   Input processor type name. The choices as
->>>>>>> e702f7d7
                                       input processor and additional information
                                       about input processors  can be accessed by
                                       calling xcube gen --info . Defaults to
                                       "default" - the default input processor that
                                       can deal with most common datasets
                                       conforming with the CF conventions.
-<<<<<<< HEAD
-        -c, --config TEXT               Data cube configuration file in YAML format.
-=======
       -c, --config TEXT               Data cube configuration file in YAML format.
->>>>>>> e702f7d7
                                       More than one config input file is
                                       allowed.When passing several config files,
                                       they are merged considering the order passed
                                       via command line.
-<<<<<<< HEAD
-        -o, --output TEXT               Output path. Defaults to 'out.zarr'
-        -f, --format [csv|mem|netcdf4|zarr]
-=======
       -o, --output TEXT               Output path. Defaults to 'out.zarr'
       -f, --format [csv|mem|netcdf4|zarr]
->>>>>>> e702f7d7
                                       Output format. The choices for the output
                                       format are: ['csv', 'mem', 'netcdf4',
                                       'zarr']. Additional information about output
                                       formats can be accessed by calling xcube gen
                                       --info. If omitted, the format will be
                                       guessed from the given output path.
-<<<<<<< HEAD
-        -s, --size TEXT                 Output size in pixels using format
-                                      "<width>,<height>".
-        -r, --region TEXT               Output region using format "<lon-min>,<lat-
-                                      min>,<lon-max>,<lat-max>"
-        -v, --variables, --vars TEXT    Variables to be included in output. Comma-
-                                      separated list of names which may contain
-                                      wildcard characters "*" and "?".
-        --resampling [Nearest|Bilinear|Cubic|CubicSpline|Lanczos|Average|Min|Max|Median|Mode|Q1|Q3]
-=======
       -s, --size TEXT                 Output size in pixels using format
                                       "<width>,<height>".
       -r, --region TEXT               Output region using format "<lon-min>,<lat-
@@ -273,7 +250,6 @@
                                       separated list of names which may contain
                                       wildcard characters "*" and "?".
       --resampling [Nearest|Bilinear|Cubic|CubicSpline|Lanczos|Average|Min|Max|Median|Mode|Q1|Q3]
->>>>>>> e702f7d7
                                       Fallback spatial resampling algorithm to be
                                       used for all variables. Defaults to
                                       'Nearest'. The choices for the resampling
@@ -281,19 +257,6 @@
                                       'Bilinear', 'Cubic', 'CubicSpline',
                                       'Lanczos', 'Average', 'Min', 'Max',
                                       'Median', 'Mode', 'Q1', 'Q3'])
-<<<<<<< HEAD
-        -a, --append                    Append successive outputs.
-        --sort                          The input file list will be sorted before
-                                      creating the data cube. If --sort parameter
-                                      is not passed, order of input list will be
-                                      kept.
-        -i, --info                      Displays additional information about format
-                                      options or about input processors.
-        --dry_run                       Just read and process inputs, but don't
-                                      produce any outputs.
-        --help                          Show this message and exit.
-
-=======
       -a, --append                    Deprecated. The command will now always
                                       create, insert, replace, or append input
                                       slices.
@@ -308,7 +271,6 @@
       --dry_run                       Just read and process inputs, but don't
                                       produce any outputs.
       --help                          Show this message and exit.
->>>>>>> e702f7d7
 
 Below is the `xcube gen --info` call with 5 input processors installed via plugins.
 
